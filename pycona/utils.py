--- conflicted
+++ resolved
@@ -193,21 +193,9 @@
     :param constraint: The constraint to get the scope of.
     :return: List of variables in the scope of the constraint.
     """
-<<<<<<< HEAD
     return get_variables(constraint)
-=======
-    if isinstance(constraint, _NumVarImpl):
-        return [constraint]
-    elif isinstance(constraint, Expression):
-        all_variables = []
-        for argument in constraint.args:
-            if isinstance(argument, _NumVarImpl):
-                all_variables.append(argument)
-            else:
-                all_variables.extend(get_scope(argument))
-        return all_variables
-    else:
-        return []
+        
+        
 def compare_scopes(scope1, scope2):
 
     scope1 = set(scope1)
@@ -217,7 +205,6 @@
         return False
 
     return all(v in scope2 for v in scope1)
->>>>>>> 823a1752
 
 
 def get_constant(constraint):
